package play.api

import data.format._
import data.validation._

/** Contains data manipulation helpers (typically HTTP form handling)
  *
  * {{{
  * val taskForm = Form(
  *   of(Task)(
  *     "name" -> text(minLength = 3),
  *     "dueDate" -> date("yyyy-MM-dd"),
  *     "done" -> boolean
  *   )
  * )
  * }}}
  *
  */
package object data {

  /** Creates a Mapping of type `T`.
    *
    * For example:
    * {{{
    *   Form("email" -> of[String])
    * }}}
    *
    * @tparam T the mapping type
    * @return a mapping for a simple field
    */
  def of[T](implicit binder: Formatter[T]) = FieldMapping[T]()(binder)

  /** Creates a Mapping of type `T`.
    *
    * For example:
    * {{{
    *   Form(
    *     of(User)("email" -> of[String])
    *   )
    * }}}
    *
    * @tparam T the mapping type
    * @return a mapping for type `T`
    */
  def of[T <: Product, A](apply: Function1[A, T])(a: (String, Mapping[A])): Mapping[T] = {
    ObjectMapping1(apply, a)
  }

  def of[T <: Product, A, B](apply: Function2[A, B, T])(a: (String, Mapping[A]), b: (String, Mapping[B])): Mapping[T] = {
    ObjectMapping2(apply, a, b)
  }

  def of[T <: Product, A, B, C](apply: Function3[A, B, C, T])(a: (String, Mapping[A]), b: (String, Mapping[B]), c: (String, Mapping[C])): Mapping[T] = {
    ObjectMapping3(apply, a, b, c)
  }

  def of[T <: Product, A, B, C, D](apply: Function4[A, B, C, D, T])(a: (String, Mapping[A]), b: (String, Mapping[B]), c: (String, Mapping[C]), d: (String, Mapping[D])): Mapping[T] = {
    ObjectMapping4(apply, a, b, c, d)
  }

  def of[T <: Product, A, B, C, D, E](apply: Function5[A, B, C, D, E, T])(a: (String, Mapping[A]), b: (String, Mapping[B]), c: (String, Mapping[C]), d: (String, Mapping[D]), e: (String, Mapping[E])): Mapping[T] = {
    ObjectMapping5(apply, a, b, c, d, e)
  }

  /** Creates a Mapping of tuple `(A,B)`.
    *
    * For example:
    * {{{
    *   Form(
    *     of(
    *       "email" -> of[String],
    *       "password" -> of[String]
    *     )
    *   )
    * }}}
    *
    * @return a mapping for a tuple `(A,B)`
    */
  def of[A, B](a: (String, Mapping[A]), b: (String, Mapping[B])): Mapping[(A, B)] = of((a: A, b: B) => (a, b))(a, b)
  def of[A, B, C](a: (String, Mapping[A]), b: (String, Mapping[B]), c: (String, Mapping[C])): Mapping[(A, B, C)] = of((a: A, b: B, c: C) => (a, b, c))(a, b, c)
  def of[A, B, C, D](a: (String, Mapping[A]), b: (String, Mapping[B]), c: (String, Mapping[C]), d: (String, Mapping[D])): Mapping[(A, B, C, D)] = of((a: A, b: B, c: C, d: D) => (a, b, c, d))(a, b, c, d)

  // --

  import Form._
  import Formats._

  /** Constructs a simple mapping for a text field.
    *
    * For example:
    * {{{
    *   Form("username" -> text)
    * }}}
    */
  val text: Mapping[String] = of[String]

<<<<<<< HEAD
  /**
   * Construct a simple mapping for required text field.
   *
   * Note that all field are always required to be present in the form unless
   * there are marked as optional explicitely. But a requiredText defines text
   * field that must not be empty, even if present in the form.
   *
   * Example:
   * {{{
   *   Form("username" -> requiredText)
   * }}}
   */
  val requiredText: Mapping[String] = text verifying Constraints.required

  /**
   * Construct a simple mapping for text field.
   *
   * Example:
   * {{{
   *   Form("username" -> text(minLength=3))
   * }}}
   *
   * @param minLength Text min length.
   * @param maxLength Text max length.
   */
=======
  /** Constructs a simple mapping for a text field.
    *
    * For example:
    * {{{
    *   Form("username" -> text(minLength=3))
    * }}}
    *
    * @param minLength minimum text length
    * @param maxLength maximum text length
    */
>>>>>>> c13d666d
  def text(minLength: Int = 0, maxLength: Int = Int.MaxValue): Mapping[String] = (minLength, maxLength) match {
    case (0, Int.MaxValue) => text
    case (min, Int.MaxValue) => text verifying Constraints.minLength(min)
    case (0, max) => text verifying Constraints.maxLength(max)
    case (min, max) => text verifying (Constraints.minLength(min), Constraints.maxLength(max))
  }

<<<<<<< HEAD
  /**
   * Construct a simple mapping for required text field.
   *
   * Example:
   * {{{
   *   Form("username" -> requiredText(minLength=3))
   * }}}
   *
   * @param minLength Text min length.
   * @param maxLength Text max length.
   */
  def requiredText(minLength: Int = 0, maxLength: Int = Int.MaxValue): Mapping[String] = text(minLength, maxLength) verifying Constraints.required

  /**
   * Construct a simple mapping for numeric field.
   *
   * Example:
   * {{{
   *   Form("size" -> number)
   * }}}
   */
=======
  /** Constructs a simple mapping for a numeric field.
    *
    * For example:
    * {{{
    *   Form("size" -> number)
    * }}}
    */
>>>>>>> c13d666d
  val number: Mapping[Long] = of[Long]

  /** Constructs a simple mapping for a date field.
    *
    * For example:
    * {{{
    *   Form("birthdate" -> date)
    * }}}
    */
  val date: Mapping[java.util.Date] = of[java.util.Date]

<<<<<<< HEAD
  /**
   * Define a fixed value in a mapping.
   * This mapping will not participate to the binding.
   *
   * @param value As we ignore this parameter in binding/unbinding we have to provide a default value.
   */
  def ignored[A](value: A): Mapping[A] = of(ignoredFormat(value))
=======
  /** Defines a fixed value in a mapping.
    *
    * This mapping will not participate in binding.
    */
  def fixed[A](value: A): Mapping[A] = of(fixedFormat(value))
>>>>>>> c13d666d

  /** Defines an optional mapping. */
  def optional[A](mapping: Mapping[A]): Mapping[Option[A]] = OptionalMapping(mapping)

  /** Constructs a simple mapping for a date field.
    *
    * For example:
    * {{{
    *   Form("birthdate" -> date("dd-MM-yyyy"))
    * }}}
    *
    * @param pattern the date pattern, as defined in `java.text.SimpleDateFormat`
    */
  def date(pattern: String): Mapping[java.util.Date] = of[java.util.Date] as dateFormat(pattern)

  /** Constructs a simple mapping for a date field (mapped as `sql.Date type`).
    *
    * For example:
    * {{{
    *   Form("birthdate" -> sqlDate)
    * }}}
    */
  val sqlDate: Mapping[java.sql.Date] = of[java.sql.Date]

  /** Constructs a simple mapping for a date field (mapped as `sql.Date type`).
    *
    * For example:
    * {{{
    *   Form("birthdate" -> sqlDate("dd-MM-yyyy"))
    * }}}
    *
    * @param pattern the date pattern, as defined in `java.text.SimpleDateFormat`
    */
  def sqlDate(pattern: String): Mapping[java.sql.Date] = of[java.sql.Date] as sqlDateFormat(pattern)

  /** Constructs a simple mapping for an e-mail field.
    *
    * For example:
    * {{{
    *   Form("email" -> email)
    * }}}
    */
  val email: Mapping[String] = of[String] verifying Constraints.pattern(
    """\b[a-zA-Z0-9._%+-]+@[a-zA-Z0-9.-]+\.[a-zA-Z]{2,4}\b""".r,
    "constraint.email",
    "error.email")

  /** Constructs a simple mapping for a Boolean field, such as a check-box.
    *
    * For example:
    * {{{
    *   Form("accepted" -> boolean)
    * }}}
    */
  val boolean: Mapping[Boolean] = of[Boolean]

}<|MERGE_RESOLUTION|>--- conflicted
+++ resolved
@@ -94,33 +94,20 @@
     */
   val text: Mapping[String] = of[String]
 
-<<<<<<< HEAD
   /**
-   * Construct a simple mapping for required text field.
-   *
-   * Note that all field are always required to be present in the form unless
-   * there are marked as optional explicitely. But a requiredText defines text
-   * field that must not be empty, even if present in the form.
-   *
-   * Example:
-   * {{{
-   *   Form("username" -> requiredText)
-   * }}}
-   */
+    * Construct a simple mapping for required text field.
+    *
+    * Note that all field are always required to be present in the form unless
+    * there are marked as optional explicitely. But a requiredText defines text
+    * field that must not be empty, even if present in the form.
+    *
+    * Example:
+    * {{{
+    *   Form("username" -> requiredText)
+    * }}}
+    */
   val requiredText: Mapping[String] = text verifying Constraints.required
 
-  /**
-   * Construct a simple mapping for text field.
-   *
-   * Example:
-   * {{{
-   *   Form("username" -> text(minLength=3))
-   * }}}
-   *
-   * @param minLength Text min length.
-   * @param maxLength Text max length.
-   */
-=======
   /** Constructs a simple mapping for a text field.
     *
     * For example:
@@ -131,7 +118,6 @@
     * @param minLength minimum text length
     * @param maxLength maximum text length
     */
->>>>>>> c13d666d
   def text(minLength: Int = 0, maxLength: Int = Int.MaxValue): Mapping[String] = (minLength, maxLength) match {
     case (0, Int.MaxValue) => text
     case (min, Int.MaxValue) => text verifying Constraints.minLength(min)
@@ -139,7 +125,6 @@
     case (min, max) => text verifying (Constraints.minLength(min), Constraints.maxLength(max))
   }
 
-<<<<<<< HEAD
   /**
    * Construct a simple mapping for required text field.
    *
@@ -153,51 +138,37 @@
    */
   def requiredText(minLength: Int = 0, maxLength: Int = Int.MaxValue): Mapping[String] = text(minLength, maxLength) verifying Constraints.required
 
+  /** Constructs a simple mapping for a numeric field.
+    *
+    * For example:
+    * {{{
+    *   Form("size" -> number)
+    * }}}
+    */
+  val number: Mapping[Long] = of[Long]
+
+  /** Constructs a simple mapping for a date field.
+    *
+    * For example:
+    * {{{
+    *   Form("birthdate" -> date)
+    * }}}
+    */
+  val date: Mapping[java.util.Date] = of[java.util.Date]
+
   /**
-   * Construct a simple mapping for numeric field.
-   *
-   * Example:
-   * {{{
-   *   Form("size" -> number)
-   * }}}
-   */
-=======
-  /** Constructs a simple mapping for a numeric field.
-    *
-    * For example:
-    * {{{
-    *   Form("size" -> number)
-    * }}}
-    */
->>>>>>> c13d666d
-  val number: Mapping[Long] = of[Long]
-
-  /** Constructs a simple mapping for a date field.
-    *
-    * For example:
-    * {{{
-    *   Form("birthdate" -> date)
-    * }}}
-    */
-  val date: Mapping[java.util.Date] = of[java.util.Date]
-
-<<<<<<< HEAD
-  /**
-   * Define a fixed value in a mapping.
-   * This mapping will not participate to the binding.
-   *
-   * @param value As we ignore this parameter in binding/unbinding we have to provide a default value.
-   */
+    * Define a fixed value in a mapping.
+    * This mapping will not participate to the binding.
+    *
+    * @param value As we ignore this parameter in binding/unbinding we have to provide a default value.
+    */
   def ignored[A](value: A): Mapping[A] = of(ignoredFormat(value))
-=======
-  /** Defines a fixed value in a mapping.
-    *
-    * This mapping will not participate in binding.
-    */
-  def fixed[A](value: A): Mapping[A] = of(fixedFormat(value))
->>>>>>> c13d666d
-
-  /** Defines an optional mapping. */
+
+  /** 
+    * Defines an optional mapping. 
+    *
+    * @param mapping The mapping to make optional.
+    **/
   def optional[A](mapping: Mapping[A]): Mapping[Option[A]] = OptionalMapping(mapping)
 
   /** Constructs a simple mapping for a date field.
