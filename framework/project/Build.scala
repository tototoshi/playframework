import sbt._
import Keys._

object PlayBuild extends Build {

    import Resolvers._
    import Dependencies._
    import BuildSettings._
    import Generators._
    import LocalSBT._
    import Tasks._

    val typesafeRepo = "http://repo.typesafe.com/typesafe/releases/"

    lazy val TemplatesProject = Project(
        "Templates",
        file("src/templates"),
        settings = buildSettings ++ Seq(
            libraryDependencies := templatesDependencies,
            publishMavenStyle := false,
            publishTo := Some(playRepository),
            publishArtifact in (Compile, packageDoc) := false,
            publishArtifact in (Compile, packageSrc) := false,
            scalacOptions ++= Seq("-Xlint","-deprecation", "-unchecked","-encoding", "utf8"),
            javacOptions ++= Seq("-encoding", "utf8"),
            resolvers ++= Seq(DefaultMavenRepository, typesafe)
        )
    ).settings(com.typesafe.sbtscalariform.ScalariformPlugin.defaultScalariformSettings: _*)

    lazy val AnormProject = Project(
        "Anorm",
        file("src/anorm"),
        settings = buildSettings ++ Seq(
            libraryDependencies := anormDependencies,
            publishMavenStyle := false,
            publishTo := Some(playRepository),
            scalacOptions ++= Seq("-encoding", "utf8"),
            javacOptions ++= Seq("-encoding", "utf8"),
            publishArtifact in (Compile, packageDoc) := false,
            publishArtifact in (Compile, packageSrc) := false
        )
    ).settings(com.typesafe.sbtscalariform.ScalariformPlugin.defaultScalariformSettings: _*)

    lazy val PlayProject = Project(
        "Play",
        file("src/play"),
        settings = buildSettings ++ Seq(
            libraryDependencies := runtime,
            sourceGenerators in Compile <+= sourceManaged in Compile map PlayVersion,
            publishMavenStyle := false,
            publishTo := Some(playRepository),
            scalacOptions ++= Seq("-Xlint","-deprecation", "-unchecked","-encoding", "utf8"),
            javacOptions ++= Seq("-encoding", "utf8"),
            publishArtifact in (Compile, packageDoc) := false,
            publishArtifact in (Compile, packageSrc) := false,
            resolvers ++= Seq(DefaultMavenRepository, typesafe),
            sourceGenerators in Compile <+= (dependencyClasspath in TemplatesProject in Runtime, packageBin in TemplatesProject in Compile, scalaSource in Compile, sourceManaged in Compile, streams) map ScalaTemplates,
            compile in (Compile) <<= PostCompile
        )
    ).settings(com.typesafe.sbtscalariform.ScalariformPlugin.defaultScalariformSettings: _*).dependsOn(TemplatesProject, AnormProject)
    
    lazy val PlayTestProject = Project(
      "Play-Test",
      file("src/play-test"),
      settings = buildSettings ++ Seq(
        libraryDependencies := testDependencies,
        publishMavenStyle := false,
        publishTo := Some(playRepository),
        scalacOptions ++= Seq("-deprecation","-Xcheckinit", "-encoding", "utf8"),
        javacOptions ++= Seq("-encoding", "utf8"),
        publishArtifact in (Compile, packageDoc) := false,
        publishArtifact in (Compile, packageSrc) := false,
        resolvers ++= Seq(DefaultMavenRepository, typesafe)
      )
    ).settings(com.typesafe.sbtscalariform.ScalariformPlugin.defaultScalariformSettings: _*).dependsOn(PlayProject)

    lazy val SbtPluginProject = Project(
      "SBT-Plugin",
      file("src/sbt-plugin"),
      settings = buildSettings ++ Seq(
        sbtPlugin := true,
        libraryDependencies := sbtDependencies,
        addSbtPlugin("com.typesafe.sbteclipse" % "sbteclipse-core" % "2.0.0-M3"),
        unmanagedJars in Compile  ++=  sbtJars,
        publishMavenStyle := false,
        publishTo := Some(playRepository),
        scalacOptions ++= Seq("-Xlint", "-deprecation", "-unchecked","-encoding", "utf8"),
        javacOptions ++= Seq("-encoding", "utf8"),
        publishArtifact in (Compile, packageDoc) := false,
        publishArtifact in (Compile, packageSrc) := false,
        resolvers ++= Seq(DefaultMavenRepository, typesafe),
        projectDependencies := Seq(
          "play" %% "play" % buildVersion notTransitive(),
          "play" %% "console" % buildVersion notTransitive(),
          "play" %% "templates" % buildVersion notTransitive()
        ) 
      )
    ).settings(com.typesafe.sbtscalariform.ScalariformPlugin.defaultScalariformSettings: _*).dependsOn(PlayProject, TemplatesProject, ConsoleProject)

    lazy val ConsoleProject = Project(
      "Console",
      file("src/console"),
      settings = buildSettings ++ Seq(
        libraryDependencies := consoleDependencies,
        unmanagedJars in Compile  ++=  sbtJars,
        publishMavenStyle := false,
        publishTo := Some(playRepository),
        scalacOptions ++= Seq("-deprecation","-Xcheckinit", "-encoding", "utf8"),
        javacOptions ++= Seq("-encoding", "utf8"),
        publishArtifact in (Compile, packageDoc) := false,
        publishArtifact in (Compile, packageSrc) := false,
        resolvers ++= Seq(DefaultMavenRepository, typesafe),
        projectDependencies := Seq("play" %% "play" % buildVersion notTransitive()) 
      )
    ).settings(com.typesafe.sbtscalariform.ScalariformPlugin.defaultScalariformSettings: _*).dependsOn(PlayProject)

    val Root = Project(
        "Root",
        file("."),
        settings = buildSettings ++ Seq(
            cleanFiles ++= Seq(file("../dist"), file("../repository/local")),
            resetRepositoryTask,
            buildRepositoryTask,
            distTask,
            generateAPIDocsTask,
            publish <<= (publish in PlayProject, publish in TemplatesProject, publish in AnormProject, publish in SbtPluginProject, publish in ConsoleProject, publish in PlayTestProject) map { (_,_,_,_,_,_) => },
            publishLocal <<= (publishLocal in PlayProject, publishLocal in TemplatesProject, publishLocal in AnormProject, publishLocal in SbtPluginProject, publishLocal in ConsoleProject, publishLocal in PlayTestProject) map { (_,_,_,_,_,_) => }
        )
    ).settings(com.typesafe.sbtscalariform.ScalariformPlugin.defaultScalariformSettings: _*)
     .dependsOn(PlayProject).aggregate(AnormProject, TemplatesProject, PlayProject, SbtPluginProject, ConsoleProject, PlayTestProject)

    object BuildSettings {

        val buildOrganization = "play"
        val buildVersion      = "2.0-RC1-SNAPSHOT"
        val buildScalaVersion = "2.9.1"
        val buildSbtVersion   = "0.11.2"

        val buildSettings = Defaults.defaultSettings ++ Seq (
            organization   := buildOrganization,
            version        := buildVersion,
            scalaVersion   := buildScalaVersion,
            logManager <<= extraLoggers(PlayLogManager.default),
            ivyLoggingLevel := UpdateLogging.DownloadOnly
        )

    }

    object LocalSBT {

        import BuildSettings._

        def isJar(f:java.io.File) = f.getName.endsWith(".jar")

        val sbtJars:Seq[java.io.File] = {
            file("sbt/boot/scala-" + buildScalaVersion + "/org.scala-tools.sbt/sbt/" + buildSbtVersion).listFiles.filter(isJar) ++
            file("sbt/boot/scala-" + buildScalaVersion + "/org.scala-tools.sbt/sbt/" + buildSbtVersion + "/xsbti").listFiles.filter(isJar) ++
            Seq(file("sbt/boot/scala-" + buildScalaVersion + "/lib/jline.jar"))
        }

    }

    object Resolvers {
        val playLocalRepository = Resolver.file("Play Local Repository", file("../repository/local"))(Resolver.ivyStylePatterns)   
        val playRepository = Resolver.ssh("Play Repository", "download.playframework.org", "/srv/http/download.playframework.org/htdocs/ivy-releases/")(Resolver.ivyStylePatterns) as("root", new File(System.getProperty("user.home") + "/.ssh/id_rsa"), "") withPermissions("0644")
        val typesafe = "Typesafe Repository" at typesafeRepo
    }

    object Dependencies {

        val runtime = Seq(
            "io.netty"                   %    "netty"                    %   "3.3.0.Final",
            "org.slf4j"                         %    "slf4j-api"                %   "1.6.2",
            "org.slf4j"                         %    "jul-to-slf4j"             %   "1.6.2",
            "org.slf4j"                         %    "jcl-over-slf4j"           %   "1.6.2",
            "ch.qos.logback"                    %    "logback-core"             %   "0.9.30",
            "ch.qos.logback"                    %    "logback-classic"          %   "0.9.30",
            "com.github.scala-incubator.io"     %%   "scala-io-file"            %   "0.2.0",
            "com.typesafe.akka"                 %    "akka-actor"               %   "2.0-M2",
            "com.typesafe.akka"                 %    "akka-slf4j"               %   "2.0-M2",
            "com.typesafe.config"               %    "config"                   %   "0.2.1",
            "org.avaje"                         %    "ebean"                    %   "2.7.3" notTransitive(),
            "org.hibernate.javax.persistence"   %    "hibernate-jpa-2.0-api"    %   "1.0.1.Final",
            "com.h2database"                    %    "h2"                       %   "1.3.158",
            "org.scala-tools"                   %%   "scala-stm"                %   "0.4",
            "com.jolbox"                        %    "bonecp"                   %   "0.7.1.RELEASE",
            "org.yaml"                          %    "snakeyaml"                %   "1.9",
            "org.hibernate"                     %    "hibernate-validator"      %   "4.2.0.Final",
            "org.springframework"               %    "spring-context"           %   "3.0.7.RELEASE"   notTransitive(),
            "org.springframework"               %    "spring-core"              %   "3.0.7.RELEASE"   notTransitive(),
            "org.springframework"               %    "spring-beans"             %   "3.0.7.RELEASE"   notTransitive(),
            "joda-time"                         %    "joda-time"                %   "2.0",
            "javassist"                         %    "javassist"                %   "3.12.1.GA",
            "commons-lang"                      %    "commons-lang"             %   "2.6",
            "com.ning"                          %    "async-http-client"        %   "1.7.0",
            "oauth.signpost"                    %    "signpost-core"            %   "1.2.1.1",
            "com.codahale"                      %%   "jerkson"                  %   "0.5.0",
            "org.reflections"                   %    "reflections"              %   "0.9.5",
            "javax.servlet"                     %    "javax.servlet-api"        %   "3.0.1",
            "tyrex"                             %    "tyrex"                    %   "1.0.1",
<<<<<<< HEAD
            "org.specs2"                        %%   "specs2"                   %   "1.7.1"      %  "test",
            "com.novocode"                      %    "junit-interface"          %   "0.7"        %  "test"
=======
            "org.specs2"                        %%   "specs2"                   %   "1.6.1"      %  "test",
            "com.novocode"                      %    "junit-interface"          %   "0.7"        %  "test",
            "fr.javafreelance.fluentlenium" % "fluentlenium" % "0.5.3" % "test"
>>>>>>> a4cf4c51
        )

        val sbtDependencies = Seq(
          "com.typesafe.config"                 %    "config"                   %   "0.2.1",
          "rhino"                               %    "js"                       %   "1.7R2",
          "com.google.javascript"               %    "closure-compiler"         %   "r1459",           //notTransitive(),
          "com.github.scala-incubator.io"       %%   "scala-io-file"            %   "0.2.0",
          "org.avaje"                           %    "ebean"                    %   "2.7.3",
          "com.h2database"                      %    "h2"                       %   "1.3.158",
          "javassist"                           %    "javassist"                %   "3.12.1.GA",
          "org.pegdown"                         %    "pegdown"                  %   "1.1.0"
        )

        val consoleDependencies = Seq(
          "com.github.scala-incubator.io"       %%   "scala-io-file"            %   "0.2.0"
        )

        val templatesDependencies = Seq(
            "com.github.scala-incubator.io"     %%   "scala-io-file"            %   "0.2.0",
            "org.specs2"                        %%   "specs2"                   %   "1.7.1"    %   "test",
            "org.scala-lang"                    %    "scala-compiler"           %   buildScalaVersion
        )

        val anormDependencies = Seq(
            "org.scala-lang"                    %    "scalap"                   %   buildScalaVersion 
        )
        
        val testDependencies = Seq(
            "org.specs2"                        %%   "specs2"                   %   "1.7.1",
            "com.novocode"                      %    "junit-interface"          %   "0.7",
            "fr.javafreelance.fluentlenium"     %    "fluentlenium"             %   "0.5.3"
        )

    }

    object Generators {

        val PlayVersion = { dir:File =>
            val file = dir / "PlayVersion.scala"
            IO.write(file, 
                """|package play.core
                   |
                   |object PlayVersion {
                   |    val current = "%s"
                   |}
                """.stripMargin.format(BuildSettings.buildVersion)
            )
            Seq(file)
        }

    }

    // ----- Post compile

    lazy val PostCompile = (dependencyClasspath in Compile, compile in Compile, classDirectory in Compile) map { (deps,analysis,classes) =>

        // Ebean (really hacky sorry)

        import java.net._

        val cp = deps.map(_.data.toURL).toArray :+ classes.toURL
        val cl = new URLClassLoader(cp)

        val t = cl.loadClass("com.avaje.ebean.enhance.agent.Transformer").getConstructor(classOf[Array[URL]], classOf[String]).newInstance(cp, "debug=0").asInstanceOf[AnyRef]
        val ft = cl.loadClass("com.avaje.ebean.enhance.ant.OfflineFileTransform").getConstructor(
            t.getClass, classOf[ClassLoader], classOf[String], classOf[String]
        ).newInstance(t, ClassLoader.getSystemClassLoader, classes.getAbsolutePath, classes.getAbsolutePath).asInstanceOf[AnyRef]

        ft.getClass.getDeclaredMethod("process", classOf[String]).invoke(ft,"play/db/ebean/**")

        analysis
    }


    object Tasks {

        import BuildSettings._

        // ----- Reset repo

        val resetRepository = TaskKey[File]("reset-repository")
        val resetRepositoryTask = resetRepository := {
          val repository = file("../repository/local")
          IO.createDirectory(repository)
          repository
        }

        // ----- Generate API docs

        val generateAPIDocs = TaskKey[Unit]("api-docs")
        val generateAPIDocsTask = TaskKey[Unit]("api-docs") <<= (fullClasspath in Test, compilers, streams) map { (classpath, cs, s) => 

          IO.delete(file("../documentation/api"))

          // Scaladoc
          val sourceFiles = 
            (file("src/play/src/main/scala/play/api") ** "*.scala").get ++ 
            (file("src/play-test/src/main/scala") ** "*.scala").get ++ 
            (file("src/play/src/main/scala/views") ** "*.scala").get ++ 
            (file("src/play/target/scala-2.9.1/src_managed/main/views") ** "*.scala").get
          new Scaladoc(10, cs.scalac)("Play 2.0 Scala API", sourceFiles, classpath.map(_.data), file("../documentation/api/scala"), Nil, s.log)

          // Javadoc
          val javaSources = Seq(file("src/play/src/main/java"), file("src/play-test/src/main/java")).mkString(":")
          val javaApiTarget = file("../documentation/api/java")
          val javaClasspath = classpath.map(_.data).mkString(":")
          """javadoc -windowtitle playframework -doctitle Play&nbsp;2.0&nbsp;Java&nbsp;API  -sourcepath %s -d %s -subpackages play -exclude play.api:play.core -classpath %s""".format(javaSources, javaApiTarget, javaClasspath) ! s.log

        }

        // ----- Build repo

        val buildRepository = TaskKey[Unit]("build-repository")
        val buildRepositoryTask = TaskKey[Unit]("build-repository") <<= (resetRepository, update, update in test, publishLocal, scalaVersion, streams) map { (repository, updated, testUpdated, published, scalaVersion, s) =>

            def checksum(algo:String)(bytes:Array[Byte]) = {
                import java.security.MessageDigest
                val digest = MessageDigest.getInstance(algo)
                digest.reset()
                digest.update(bytes)
                digest.digest().map(0xFF & _).map { "%02x".format(_) }.foldLeft(""){_ + _}
            }

            def copyWithChecksums(files:(File,File)) {
                IO.copyFile(files._1, files._2)
                Seq("md5","sha1").foreach { algo =>
                    IO.write(file(files._2.getAbsolutePath + "." + algo), checksum(algo)(IO.readBytes(files._2)))
                }
            }

            def writeWithChecksums(f:File, content:String) {
                IO.write(f, content)
                Seq("md5","sha1").foreach { algo =>
                    IO.write(file(f.getAbsolutePath + "." + algo), checksum(algo)(content.getBytes))
                }
            }

            // Retrieve all ivy files from cache 
            // (since we cleaned the cache and run update just before, all these dependencies are useful)
            val ivyFiles = ((repository / "../cache" * "*").filter { d => 
              d.isDirectory && d.getName != "scala_%s".format(scalaVersion) 
            } ** "ivy-*.xml").get

            // From the ivy files, deduct the dependencies
            val dependencies = ivyFiles.map { descriptor =>
              val organization = descriptor.getParentFile.getParentFile.getName
              val name = descriptor.getParentFile.getName
              val version = descriptor.getName.drop(4).dropRight(4)
              descriptor -> (organization, name, version)
            }

            // Resolve artifacts for these dependencies (only jars)
            val dependenciesWithArtifacts = dependencies.map {
              case (descriptor, (organization, name, version)) => {
                var jars = (descriptor.getParentFile ** ("*-" + version + ".jar")).get
                s.log.info("Found dependency %s::%s::%s -> %s".format(
                  organization, name, version, jars.map(_.getName).mkString(", ")
                ))
                (descriptor, jars, (organization, name, version))
              }
            }

            // Build the local repository from these informations
            dependenciesWithArtifacts.foreach { 
              case (descriptor, jars, (organization, name, version)) => {
                val dependencyDir = repository / organization / name / version
                val artifacts = jars.map(j => dependencyDir / j.getParentFile.getName / (j.getName.dropRight(5 + version.size) + ".jar"))
                val ivy = dependencyDir / "ivys/ivy.xml"

                (Seq(descriptor -> ivy) ++ jars.zip(artifacts)).foreach(copyWithChecksums)
              }
            }

        }

        // ----- Dist package

        val dist = TaskKey[File]("dist")
        val distTask = dist <<= (buildRepository, publish, generateAPIDocs) map { (_,_,_) =>

            import sbt.NameFilter._

            val root = file("..")
            val packageName = "play-" + buildVersion

            val files = {
                (root ** "*") --- 
                (root ** "dist") --- 
                (root ** "dist" ** "*") --- 
                (root ** "*.log") --- 
                (root ** "logs") --- 
                (root / "repository/cache") --- 
                (root / "repository/cache" ** "*") --- 
                (root / "framework/sbt/boot") --- 
                (root / "framework/sbt/boot" ** "*") ---
                (root ** "project/project") --- 
                (root ** "target") --- 
                (root ** "target" ** "*") --- 
                (root ** ".*") ---
                (root ** ".*") ---
                (root ** ".git" ** "*") ---
                (root ** "*.lock")
            }

            val zipFile = root / "dist" / (packageName + ".zip")

            IO.delete(root / "dist")
            IO.createDirectory(root / "dist")
            IO.zip(files x rebase(root, packageName), zipFile)

            zipFile
        }

        // ----- Compile templates

        val ScalaTemplates = { (classpath:Seq[Attributed[File]], templateEngine:File, sourceDirectory:File, generatedDir:File, streams:sbt.std.TaskStreams[sbt.Project.ScopedKey[_]]) =>
            val classloader = new java.net.URLClassLoader(classpath.map(_.data.toURI.toURL).toArray, this.getClass.getClassLoader)
            val compiler = classloader.loadClass("play.templates.ScalaTemplateCompiler")
            val generatedSource = classloader.loadClass("play.templates.GeneratedSource")

            (generatedDir ** "*.template.scala").get.foreach { source =>
                val constructor = generatedSource.getDeclaredConstructor(classOf[java.io.File])
                val sync = generatedSource.getDeclaredMethod("sync")
                val generated = constructor.newInstance(source)
                try {
                    sync.invoke(generated)
                } catch {
                    case e:java.lang.reflect.InvocationTargetException =>{
                        val t = e.getTargetException
                        t.printStackTrace()
                        throw t
                    }
                }
            }

            (sourceDirectory ** "*.scala.html").get.foreach { template =>
                val compile = compiler.getDeclaredMethod("compile", classOf[java.io.File], classOf[java.io.File], classOf[java.io.File], classOf[String], classOf[String], classOf[String])
                try {
                    compile.invoke(null, template, sourceDirectory, generatedDir, "play.api.templates.Html", "play.api.templates.HtmlFormat", "import play.api.templates._\nimport play.api.templates.PlayMagic._")
                } catch {
                    case e:java.lang.reflect.InvocationTargetException => {
                        streams.log.error("Compilation failed for %s".format(template))
                        throw e.getTargetException
                    }
                }
            }

            (generatedDir ** "*.scala").get.map(_.getAbsoluteFile)
        }

    }

}<|MERGE_RESOLUTION|>--- conflicted
+++ resolved
@@ -198,14 +198,9 @@
             "org.reflections"                   %    "reflections"              %   "0.9.5",
             "javax.servlet"                     %    "javax.servlet-api"        %   "3.0.1",
             "tyrex"                             %    "tyrex"                    %   "1.0.1",
-<<<<<<< HEAD
             "org.specs2"                        %%   "specs2"                   %   "1.7.1"      %  "test",
-            "com.novocode"                      %    "junit-interface"          %   "0.7"        %  "test"
-=======
-            "org.specs2"                        %%   "specs2"                   %   "1.6.1"      %  "test",
             "com.novocode"                      %    "junit-interface"          %   "0.7"        %  "test",
             "fr.javafreelance.fluentlenium" % "fluentlenium" % "0.5.3" % "test"
->>>>>>> a4cf4c51
         )
 
         val sbtDependencies = Seq(
