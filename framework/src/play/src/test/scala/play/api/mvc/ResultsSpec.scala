/*
 * Copyright (C) 2009-2015 Typesafe Inc. <http://www.typesafe.com>
 */
package play.api.mvc

import java.nio.file.{ Files, Paths }

import org.specs2.mutable._
import play.api.libs.iteratee.{ Iteratee, Enumerator }
import scala.concurrent.Await
import scala.concurrent.duration.Duration
import java.util.concurrent.TimeUnit
import scala.concurrent.ExecutionContext.Implicits._
import play.api.i18n.{ DefaultLangs, DefaultMessagesApi, Lang }
import play.api.{ Configuration, Environment, FakeApplication, Play }
import play.api.http.HeaderNames._
import play.api.http.Status._

object ResultsSpec extends Specification {

  import play.api.mvc.Results._

  sequential

  "Result" should {

    "have status" in {
      val Result(ResponseHeader(status, _, _), _, _) = Ok("hello")
      status must be_==(200)
    }

    "support Content-Type overriding" in {
      val Result(ResponseHeader(_, headers, _), _, _) = Ok("hello").as("text/html")
      headers must havePair("Content-Type" -> "text/html")
    }

    "support headers manipulation" in {
      val Result(ResponseHeader(_, headers, _), _, _) =
        Ok("hello").as("text/html").withHeaders("Set-Cookie" -> "yes", "X-YOP" -> "1", "X-Yop" -> "2")

      headers.size must be_==(3)
      headers must havePair("Content-Type" -> "text/html")
      headers must havePair("Set-Cookie" -> "yes")
      headers must not havePair ("X-YOP" -> "1")
      headers must havePair("X-Yop" -> "2")
    }

    "support cookies helper" in {
      val setCookieHeader = Cookies.encode(Seq(Cookie("session", "items"), Cookie("preferences", "blue")))

      val decodedCookies = Cookies.decode(setCookieHeader).map(c => c.name -> c).toMap
      decodedCookies.size must be_==(2)
      decodedCookies("session").value must be_==("items")
      decodedCookies("preferences").value must be_==("blue")

      val newCookieHeader = Cookies.merge(setCookieHeader, Seq(Cookie("lang", "fr"), Cookie("session", "items2")))

      val newDecodedCookies = Cookies.decode(newCookieHeader).map(c => c.name -> c).toMap
      newDecodedCookies.size must be_==(3)
      newDecodedCookies("session").value must be_==("items2")
      newDecodedCookies("preferences").value must be_==("blue")
      newDecodedCookies("lang").value must be_==("fr")

      val Result(ResponseHeader(_, headers, _), _, _) =
        Ok("hello").as("text/html")
          .withCookies(Cookie("session", "items"), Cookie("preferences", "blue"))
          .withCookies(Cookie("lang", "fr"), Cookie("session", "items2"))
          .discardingCookies(DiscardingCookie("logged"))

      val setCookies = Cookies.decode(headers("Set-Cookie")).map(c => c.name -> c).toMap
      setCookies.size must be_==(4)
      setCookies("session").value must be_==("items2")
      setCookies("session").maxAge must beNone
      setCookies("preferences").value must be_==("blue")
      setCookies("lang").value must be_==("fr")
      setCookies("logged").maxAge must beSome
      setCookies("logged").maxAge.get must be_<=(-86000)
    }

    "provide convenience method for setting cookie header" in {
      def testWithCookies(
        cookies1: List[Cookie],
        cookies2: List[Cookie],
        expected: Option[Set[Cookie]]) = {
        val result = Ok("hello").withCookies(cookies1: _*).withCookies(cookies2: _*)
        result.header.headers.get("Set-Cookie").map(Cookies.decode(_).to[Set]) must_== expected
      }
      val preferencesCookie = Cookie("preferences", "blue")
      val sessionCookie = Cookie("session", "items")
      testWithCookies(
        List(),
        List(),
        None)
      testWithCookies(
        List(preferencesCookie),
        List(),
        Some(Set(preferencesCookie)))
      testWithCookies(
        List(),
        List(sessionCookie),
        Some(Set(sessionCookie)))
      testWithCookies(
        List(),
        List(sessionCookie, preferencesCookie),
        Some(Set(sessionCookie, preferencesCookie)))
      testWithCookies(
        List(sessionCookie, preferencesCookie),
        List(),
        Some(Set(sessionCookie, preferencesCookie)))
      testWithCookies(
        List(preferencesCookie),
        List(sessionCookie),
        Some(Set(preferencesCookie, sessionCookie)))
    }

    "support clearing a language cookie using clearingLang" in {
      implicit val messagesApi = new DefaultMessagesApi(Environment.simple(), Configuration.reference, new DefaultLangs(Configuration.reference))
      val cookie = Cookies.decode(Ok.clearingLang.header.headers("Set-Cookie")).head
      cookie.name must_== Play.langCookieName
      cookie.value must_== ""
    }

    "allow discarding a cookie by deprecated names method" in {
      Cookies.decode(Ok.discardingCookies(DiscardingCookie("blah")).header.headers("Set-Cookie")).head.name must_== "blah"
    }

    "allow discarding multiple cookies by deprecated names method" in {
      val cookies = Cookies.decode(Ok.discardingCookies(DiscardingCookie("foo"), DiscardingCookie("bar")).header.headers("Set-Cookie")).map(_.name)
      cookies must containTheSameElementsAs(Seq("foo", "bar"))
    }

    "support sending a file with Ok status" in {
      val file = new java.io.File("test.tmp")
      file.createNewFile()
      val rh = Ok.sendFile(file).header
      file.delete()

      (rh.status aka "status" must_== OK) and
        (rh.headers.get(CONTENT_DISPOSITION) aka "disposition" must beSome("""attachment; filename="test.tmp""""))
    }

    "support sending a file with Unauthorized status" in {
      val file = new java.io.File("test.tmp")
      file.createNewFile()
      val rh = Unauthorized.sendFile(file).header
      file.delete()

      (rh.status aka "status" must_== UNAUTHORIZED) and
        (rh.headers.get(CONTENT_DISPOSITION) aka "disposition" must beSome("""attachment; filename="test.tmp""""))
    }

    "support sending a file inline with Unauthorized status" in {
      val file = new java.io.File("test.tmp")
      file.createNewFile()
      val rh = Unauthorized.sendFile(file, inline = true).header
      file.delete()

      (rh.status aka "status" must_== UNAUTHORIZED) and
        (rh.headers.get(CONTENT_DISPOSITION) aka "disposition" must beNone)
    }

<<<<<<< HEAD
    "support sending a file with PaymentRequired status" in {
      val file = new java.io.File("test.tmp")
      file.createNewFile()
      val rh = PaymentRequired.sendFile(file).header
      file.delete()

      (rh.status aka "status" must_== PAYMENT_REQUIRED) and
        (rh.headers.get(CONTENT_DISPOSITION) aka "disposition" must beSome("""attachment; filename="test.tmp""""))
    }

    "support sending a file inline with PaymentRequired status" in {
      val file = new java.io.File("test.tmp")
      file.createNewFile()
      val rh = PaymentRequired.sendFile(file, inline = true).header
      file.delete()

      (rh.status aka "status" must_== PAYMENT_REQUIRED) and
=======
    "support sending a path with Ok status" in {
      val file = Paths.get("test.tmp")
      Files.createFile(file)
      val rh = Ok.sendPath(file).header
      Files.delete(file)

      (rh.status aka "status" must_== OK) and
        (rh.headers.get(CONTENT_DISPOSITION) aka "disposition" must beSome("""attachment; filename="test.tmp""""))
    }

    "support sending a path with Unauthorized status" in {
      val file = Paths.get("test.tmp")
      Files.createFile(file)
      val rh = Unauthorized.sendPath(file).header
      Files.delete(file)

      (rh.status aka "status" must_== UNAUTHORIZED) and
        (rh.headers.get(CONTENT_DISPOSITION) aka "disposition" must beSome("""attachment; filename="test.tmp""""))
    }

    "support sending a path inline with Unauthorized status" in {
      val file = Paths.get("test.tmp")
      Files.createFile(file)
      val rh = Unauthorized.sendPath(file, inline = true).header
      Files.delete(file)

      (rh.status aka "status" must_== UNAUTHORIZED) and
>>>>>>> bd1c67a7
        (rh.headers.get(CONTENT_DISPOSITION) aka "disposition" must beNone)
    }

    "support redirects for reverse routed calls" in {
      Results.Redirect(Call("GET", "/path")).header must_== Status(303).withHeaders(LOCATION -> "/path").header
    }

    "support redirects for reverse routed calls with custom statuses" in {
      Results.Redirect(Call("GET", "/path"), TEMPORARY_REDIRECT).header must_== Status(TEMPORARY_REDIRECT).withHeaders(LOCATION -> "/path").header
    }
  }

  "chunking enumeratee" should {
    "chunk a stream" in {
      consume(enumerator("a", "bc", "def") &> chunk) must containTheSameElementsAs(Seq(
        "1\r\na\r\n",
        "2\r\nbc\r\n",
        "3\r\ndef\r\n",
        "0\r\n\r\n"
      ))
    }

    "support trailers" in {
      consume(enumerator("a", "bc", "def") &> chunk(Some(
        Iteratee.consume[Array[Byte]]().map(data => Seq("Full-Data" -> new String(data)))
      ))) must containTheSameElementsAs(Seq(
        "1\r\na\r\n",
        "2\r\nbc\r\n",
        "3\r\ndef\r\n",
        "0\r\nFull-Data: abcdef\r\n\r\n"
      ))
    }

  }

  "dechunking enumeratee" should {
    "dechunk a chunked stream" in {
      consume(enumerator("a", "bc", "def") &> chunk &> dechunk) must containTheSameElementsAs(Seq(
        "a", "bc", "def"
      ))
    }
    "dechunk an empty stream" in {
      consume(enumerator("0\r\n\r\n") &> dechunk) must containTheSameElementsAs(Seq())
    }
    "dechunk a stream with trailers, ignoring the trailers" in {
      consume(enumerator("a", "bc", "def") &> chunk(Some(
        Iteratee.consume[Array[Byte]]().map(data => Seq("Full-Data" -> new String(data)))
      )) &> dechunk) must containTheSameElementsAs(Seq(
        "a", "bc", "def"
      ))
    }
    "dechunk a stream with trailers and get the trailers" in {
      def consumeWithTrailers(enumerator: Enumerator[Either[Array[Byte], Seq[(String, String)]]]) = Await.result(
        enumerator |>>> Iteratee.getChunks[Either[Array[Byte], Seq[(String, String)]]],
        Duration(5, TimeUnit.SECONDS)
      ).map {
          case Left(bytes) => Left(new String(bytes))
          case r => r
        }

      consumeWithTrailers(enumerator("a", "bc", "def") &> chunk(Some(
        Iteratee.consume[Array[Byte]]().map(_ => Seq("Full-Data" -> "333"))
      )) &> dechunkWithTrailers) must containTheSameElementsAs(Seq(
        Left("a"), Left("bc"), Left("def"), Right(Seq("Full-Data" -> "333"))
      ))
    }
    "dechunk a stream that is not split at chunks" in {
      consume(enumerator("1\r\na\r\n2\r\nbc\r\n3\r\ndef\r\n0\r\n\r\n") &> dechunk) must containTheSameElementsAs(Seq(
        "a", "bc", "def"
      ))
    }
    "dechunk a stream that is split at different places to the chunks" in {
      consume(enumerator(
        "1\r\na",
        "\r\n2\r\nbc\r\n3\r\nd",
        "ef\r\n0\r\n\r",
        "\n"
      ) &> dechunk) must containTheSameElementsAs(Seq(
        "a", "bc", "def"
      ))
    }
  }

  def enumerator(elems: String*) = Enumerator.enumerate(elems.map(_.getBytes))
  def consume(enumerator: Enumerator[Array[Byte]]) = Await.result(
    enumerator |>>> Iteratee.getChunks[Array[Byte]],
    Duration(5, TimeUnit.SECONDS)
  ).map(new String(_))

}<|MERGE_RESOLUTION|>--- conflicted
+++ resolved
@@ -11,8 +11,8 @@
 import scala.concurrent.duration.Duration
 import java.util.concurrent.TimeUnit
 import scala.concurrent.ExecutionContext.Implicits._
-import play.api.i18n.{ DefaultLangs, DefaultMessagesApi, Lang }
-import play.api.{ Configuration, Environment, FakeApplication, Play }
+import play.api.i18n.{ DefaultLangs, DefaultMessagesApi }
+import play.api.{ Configuration, Environment, Play }
 import play.api.http.HeaderNames._
 import play.api.http.Status._
 
@@ -159,7 +159,6 @@
         (rh.headers.get(CONTENT_DISPOSITION) aka "disposition" must beNone)
     }
 
-<<<<<<< HEAD
     "support sending a file with PaymentRequired status" in {
       val file = new java.io.File("test.tmp")
       file.createNewFile()
@@ -177,7 +176,9 @@
       file.delete()
 
       (rh.status aka "status" must_== PAYMENT_REQUIRED) and
-=======
+        (rh.headers.get(CONTENT_DISPOSITION) aka "disposition" must beNone)
+    }
+
     "support sending a path with Ok status" in {
       val file = Paths.get("test.tmp")
       Files.createFile(file)
@@ -205,7 +206,6 @@
       Files.delete(file)
 
       (rh.status aka "status" must_== UNAUTHORIZED) and
->>>>>>> bd1c67a7
         (rh.headers.get(CONTENT_DISPOSITION) aka "disposition" must beNone)
     }
 
