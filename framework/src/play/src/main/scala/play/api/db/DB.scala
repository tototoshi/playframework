package play.api.db

import play.api._
import play.api.libs._

import play.core._

import java.sql._
import javax.sql._

import com.jolbox.bonecp._
import com.jolbox.bonecp.hooks._

/**
 * The Play Database API manages several connection pools.
 *
 * @param datasources the managed data sources
 */
case class DBApi(datasources: Map[String, (BoneCPDataSource, Configuration)]) {

  /**
   * Retrieves a JDBC connection.
   *
   * Don’t forget to release the connection at some point by calling close().
   *
   * @param name the data source name
   * @param autocommit when `true`, sets this connection to auto-commit
   * @return a JDBC connection
   * @throws an error if the required data source is not registered
   */
  def getConnection(name: String, autocommit: Boolean = true): Connection = {
    val connection = getDataSource(name).getConnection
    connection.setAutoCommit(autocommit)
    connection
  }

  /**
   * Retrieves a JDBC connection, with auto-commit set to `true`.
   *
   * Don’t forget to release the connection at some point by calling close().
   *
   * @param name the data source name
   * @return a JDBC connection
   * @throws an error if the required data source is not registered
   */
  def getDataSource(name: String): DataSource = {
    datasources.get(name).map { _._1 }.getOrElse {
      throw new Exception("No database [" + name + "] is registred")
    }
  }

  /**
   * Retrieves the JDBC connection URL for a particular data source.
   *
   * @param name the data source name
   * @return The JDBC URL connection string, i.e. `jdbc:…`
   * @throws an error if the required data source is not registered
   */
  def getDataSourceURL(name: String): String = {
    datasources.get(name).flatMap { _._2.getString("url") }.getOrElse {
      throw new Exception("No database [" + name + "] is registred")
    }
  }

  /**
   * Execute a block of code, providing a JDBC connection. The connection is
   * automatically released.
   *
   * @param name The datasource name.
   * @param block Code block to execute.
   */
  def withConnection[A](name: String)(block: Connection => A): A = {
    val connection = getConnection(name)
    try {
      block(connection)
    } finally {
      connection.close()
    }
  }

  /**
   * Execute a block of code, in the scope of a JDBC transaction.
   * The connection is automatically released.
   * The transaction is automatically committed, unless an exception occurs.
   *
   * @param name The datasource name.
   * @param block Code block to execute.
   */
  def withTransaction[A](name: String)(block: Connection => A): A = {
    val connection = getConnection(name)
    try {
      connection.setAutoCommit(false)
      val r = block(connection)
      connection.commit()
      r
    } catch {
      case e => connection.rollback(); throw e
    } finally {
      connection.close()
    }
  }

}

/** Helper methods for creating data sources managed by `DBApi`. */
object DBApi {

  /**
   * Creates a new data source from a configuration.
   *
   * @param conf the configuration part related to this data source
   * @param classloader the classloader used to load the JDBC driver
   */
  def createDataSource(conf: Configuration, classloader: ClassLoader = ClassLoader.getSystemClassLoader) = {

    val datasource = new BoneCPDataSource

    // Try to load the driver
    conf.getString("driver").map { driver =>
      try {
        DriverManager.registerDriver(new play.utils.ProxyDriver(Class.forName(driver, true, classloader).newInstance.asInstanceOf[Driver]))
      } catch {
        case e => throw conf.reportError("driver", "Driver not found: [" + driver + "]", Some(e))
      }
    }

    val autocommit = conf.getBoolean("autocommit").getOrElse(true)
    val isolation = conf.getString("isolation").getOrElse("READ_COMMITTED") match {
      case "NONE" => Connection.TRANSACTION_NONE
      case "READ_COMMITTED" => Connection.TRANSACTION_READ_COMMITTED
      case "READ_UNCOMMITTED " => Connection.TRANSACTION_READ_UNCOMMITTED
      case "REPEATABLE_READ " => Connection.TRANSACTION_REPEATABLE_READ
      case "SERIALIZABLE" => Connection.TRANSACTION_SERIALIZABLE
      case unknown => throw conf.reportError("isolation", "Unknown isolation level [" + unknown + "]")
    }
    val catalog = conf.getString("defaultCatalog")
    val readOnly = conf.getBoolean("readOnly").getOrElse(false)

    datasource.setClassLoader(classloader)

    val logger = Logger("com.jolbox.bonecp")

    // Re-apply per connection config @ checkout
    datasource.setConnectionHook(new AbstractConnectionHook {

      override def onCheckIn(connection: ConnectionHandle) {
        if (logger.isTraceEnabled) {
          logger.trace("Check in connection [%s leased]".format(datasource.getTotalLeased))
        }
      }

      override def onCheckOut(connection: ConnectionHandle) {
        connection.setAutoCommit(autocommit)
        connection.setTransactionIsolation(isolation)
        connection.setReadOnly(readOnly)
        catalog.map(connection.setCatalog(_))
        if (logger.isTraceEnabled) {
          logger.trace("Check out connection [%s leased]".format(datasource.getTotalLeased))
        }
      }

    })

    // url is required
    conf.getString("url").map(datasource.setJdbcUrl(_)).orElse {
      throw conf.globalError("Missing url configuration for database [" + conf + "]")
    }

    conf.getString("user").map(datasource.setUsername(_))
    conf.getString("pass").map(datasource.setPassword(_))
    conf.getString("password").map(datasource.setPassword(_))

    // Pool configuration
    conf.getInt("partitionCount").map(datasource.setPartitionCount(_))
    conf.getInt("maxConnectionsPerPartition").map(datasource.setMaxConnectionsPerPartition(_))
    conf.getInt("minConnectionsPerPartition").map(datasource.setMinConnectionsPerPartition(_))
    conf.getInt("acquireIncrement").map(datasource.setAcquireIncrement(_))
    conf.getInt("acquireRetryAttempts").map(datasource.setAcquireRetryAttempts(_))
    conf.getMilliseconds("acquireRetryDelay").map(datasource.setAcquireRetryDelayInMs(_))
    conf.getMilliseconds("connectionTimeout").map(datasource.setConnectionTimeoutInMs(_))
    conf.getMilliseconds("idleMaxAge").map(datasource.setIdleMaxAgeInSeconds(_))
    conf.getString("initSQL").map(datasource.setInitSQL(_))
    conf.getBoolean("logStatements").map(datasource.setLogStatementsEnabled(_))
    conf.getMilliseconds("maxConnectionAge").map(datasource.setMaxConnectionAge(_, java.util.concurrent.TimeUnit.MILLISECONDS))
    conf.getBoolean("disableJMX").orElse(Some(true)).map(datasource.setDisableJMX(_))
    conf.getString("connectionTestStatement").map(datasource.setConnectionTestStatement(_))

    // Bind in JNDI
    conf.getString("jndiName").map { name =>
      JNDI.initialContext.rebind(name, datasource)
      Logger("play").info("datasource [" + conf.getString("url").get + "] bound to JNDI as " + name)
    }

    datasource -> conf
  }

}

/**
 * Provides a high-level API for getting JDBC connections.
 *
 * For example:
 * {{{
 * val conn = DB.getConnection("customers")
 * }}}
 */
object DB {

  /** The exception we are throwing. */
  private def error = throw new Exception("DB plugin is not registered.")

  /**
   * Retrieves a JDBC connection.
   *
   * @param name data source name
   * @param autocommit when `true`, sets this connection to auto-commit
   * @return a JDBC connection
   * @throws an error if the required data source is not registered
   */
  def getConnection(name: String = "default", autocommit: Boolean = true)(implicit app: Application): Connection = app.plugin[DBPlugin].map(_.api.getConnection(name, autocommit)).getOrElse(error)

  /**
   * Retrieves a JDBC connection (autocommit is set to true).
   *
   * @param name data source name
   * @return a JDBC connection
   * @throws an error if the required data source is not registered
   */
  def getDataSource(name: String = "default")(implicit app: Application): DataSource = app.plugin[DBPlugin].map(_.api.getDataSource(name)).getOrElse(error)

  /**
   * Execute a block of code, providing a JDBC connection. The connection is
   * automatically released.
   *
   * @param name The datasource name.
   * @param block Code block to execute.
   */
  def withConnection[A](name: String)(block: Connection => A)(implicit app: Application): A = {
    app.plugin[DBPlugin].map(_.api.withConnection(name)(block)).getOrElse(error)
  }

  /**
   * Execute a block of code, providing a JDBC connection. The connection is
   * automatically released.
   *
   * @param block Code block to execute.
   */
  def withConnection[A](block: Connection => A)(implicit app: Application): A = {
    app.plugin[DBPlugin].map(_.api.withConnection("default")(block)).getOrElse(error)
  }

  /**
   * Execute a block of code, in the scope of a JDBC transaction.
   * The connection is automatically released.
   * The transaction is automatically committed, unless an exception occurs.
   *
   * @param name The datasource name.
   * @param block Code block to execute.
   */
  def withTransaction[A](name: String = "default")(block: Connection => A)(implicit app: Application): A = {
    app.plugin[DBPlugin].map(_.api.withTransaction(name)(block)).getOrElse(error)
  }

  /**
   * Execute a block of code, in the scope of a JDBC transaction.
   * The connection is automatically released.
   * The transaction is automatically committed, unless an exception occurs.
   *
   * @param block Code block to execute.
   */
  def withTransaction[A](block: Connection => A)(implicit app: Application): A = {
    app.plugin[DBPlugin].map(_.api.withTransaction("default")(block)).getOrElse(error)
  }

}

/**
 * Play Plugin to manage data sources.
 *
 * @param app the application that is registering the plugin
 */
class DBPlugin(app: Application) extends Plugin {

  private lazy val db = {
    DBApi(app.configuration.getConfig("db").map { dbConf =>
      dbConf.subKeys.map { db =>
        db -> DBApi.createDataSource(dbConf.getConfig(db).get, app.classloader)
      }.toMap
    }.getOrElse(Map.empty))
  }

  private val pluginDisabled = app.configuration.getString("dbplugin").filter(_ == "disabled").isDefined

  override def enabled = pluginDisabled == false

  /** Retrieves the underlying `DBApi` managing the data sources. */
  def api = db

  /** Reads the configuration and connects to every data source. */
  override def onStart() {
    db.datasources.map {
      case (name, (ds, config)) => {
        try {
          ds.getConnection.close()
          app.mode match {
            case Mode.Test =>
            case mode => Logger("play").info("database [" + name + "] connected at " + ds.getJdbcUrl)
          }
        } catch {
          case e => {
            throw config.reportError("url", "Cannot connect to database at [" + ds.getJdbcUrl + "]", Some(e.getCause))
          }
        }
      }
    }
  }

  /** Closes all data sources. */
  override def onStop() {
    db.datasources.values.foreach {
      case (ds, _) => try {
        ds.close()
        val bone = new com.jolbox.bonecp.BoneCP(ds.getConfig)
        bone.shutdown()
      } catch { case _ => }
    }
    val drivers = DriverManager.getDrivers()
<<<<<<< HEAD
    while(drivers.hasMoreElements) {
=======
    while (drivers.hasMoreElements) {
>>>>>>> a4cf4c51
      val driver = drivers.nextElement
      DriverManager.deregisterDriver(driver)
    }
  }

}<|MERGE_RESOLUTION|>--- conflicted
+++ resolved
@@ -325,11 +325,7 @@
       } catch { case _ => }
     }
     val drivers = DriverManager.getDrivers()
-<<<<<<< HEAD
-    while(drivers.hasMoreElements) {
-=======
     while (drivers.hasMoreElements) {
->>>>>>> a4cf4c51
       val driver = drivers.nextElement
       DriverManager.deregisterDriver(driver)
     }
